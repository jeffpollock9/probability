--- conflicted
+++ resolved
@@ -43,12 +43,8 @@
             target.log_prob,
             new_state_fn=tfp.mcmc.random_walk_uniform_fn(scale=dtype(2.))),
         num_burnin_steps=500,
-<<<<<<< HEAD
         trace_fn=None,
-        parallel_iterations=1)  # For determinism.
-=======
         seed=test_util.test_seed())
->>>>>>> 6ab691ac
 
     sample_mean = tf.math.reduce_mean(samples, axis=0)
     sample_std = tf.math.reduce_std(samples, axis=0)
@@ -68,12 +64,8 @@
         kernel=tfp.mcmc.RandomWalkMetropolis(
             target.log_prob),
         num_burnin_steps=500,
-<<<<<<< HEAD
         trace_fn=None,
-        parallel_iterations=1)  # For determinism.
-=======
         seed=test_util.test_seed())
->>>>>>> 6ab691ac
 
     sample_mean = tf.math.reduce_mean(samples, axis=(0, 1))
     sample_std = tf.math.reduce_std(samples, axis=(0, 1))
@@ -108,15 +100,9 @@
         current_state=dtype([1] * 8),  # 8 parallel chains
         kernel=tfp.mcmc.RandomWalkMetropolis(
             target.log_prob,
-<<<<<<< HEAD
-            new_state_fn=cauchy_new_state_fn(scale=0.5, dtype=dtype),
-            seed=test_util.test_seed()),
+            new_state_fn=cauchy_new_state_fn(scale=0.5, dtype=dtype)),
         trace_fn=None,
-        parallel_iterations=1)  # For determinism.
-=======
-            new_state_fn=cauchy_new_state_fn(scale=0.5, dtype=dtype)),
         seed=test_util.test_seed())
->>>>>>> 6ab691ac
 
     sample_mean = tf.math.reduce_mean(samples, axis=(0, 1))
     sample_std = tf.math.reduce_std(samples, axis=(0, 1))
@@ -156,12 +142,8 @@
             target_log_prob_fn=target_log_prob),
         num_burnin_steps=200,
         num_steps_between_results=1,
-<<<<<<< HEAD
         trace_fn=None,
-        parallel_iterations=1)
-=======
         seed=test_util.test_seed())
->>>>>>> 6ab691ac
 
     states = tf.stack(states, axis=-1)
     sample_mean = tf.math.reduce_mean(states, axis=[0, 1])
