--- conflicted
+++ resolved
@@ -19,11 +19,8 @@
 from __future__ import print_function
 
 import collections
-<<<<<<< HEAD
 import functools
-=======
 import math
->>>>>>> 391918a9
 # Dependency imports
 
 import numpy as np
@@ -36,13 +33,8 @@
 
 
 __all__ = [
-<<<<<<< HEAD
-=======
-    'RunningMean',
-    'RunningMeanState',
     'RunningCentralMoments',
     'RunningCentralMomentsState',
->>>>>>> 391918a9
     'RunningCovariance',
     'RunningCovarianceState',
     'RunningMean',
@@ -409,47 +401,6 @@
     return state.mean
 
 
-<<<<<<< HEAD
-RunningPotentialScaleReductionState = collections.namedtuple(
-    'RunningPotentialScaleReductionState', 'chain_var')
-
-
-class RunningPotentialScaleReduction(object):
-  """Holds metadata for and computes a running R-hat diagnostic statistic.
-
-  `RunningPotentialScaleReduction` uses Gelman and Rubin (1992)'s potential
-  scale reduction (also known as R-hat) for chain convergence [1].
-
-  If multiple independent R-hat computations are desired across a latent
-  state, one should use a (possibly nested) collection for initialization
-  parameters `independent_chain_ndims` and `shape`. Subsequent chain states
-  used to update the streaming R-hat should mimic their identical structure.
-
-  `RunningPotentialScaleReduction` also assumes that incoming samples have shape
-  `[Ci1, Ci2,...,CiD] + A`. Dimensions `0` through `D - 1` index the
-  `Ci1 x ... x CiD` independent chains to be tested for convergence to the same
-  target. The remaining dimensions, `A`, represent the event shape and hence,
-  can have any shape (even empty, which implies scalar samples). The number of
-  independent chain dimensions is defined by the `independent_chain_ndims`
-  parameter at initialization.
-
-  `RunningPotentialScaleReduction` objects do not hold state information. That
-  information, which includes intermediate calculations, are held in a
-  `RunningPotentialScaleReductionState` as returned via `initialize` and
-  `update` method calls.
-
-  `RunningPotentialScaleReduction` is meant to serve general streaming R-hat.
-  For a specialized version that fits streaming over MCMC samples, see
-  `RhatReducer` in `tfp.experimental.mcmc`.
-
-  #### References
-
-  [1]: Andrew Gelman and Donald B. Rubin. Inference from Iterative Simulation
-       Using Multiple Sequences. _Statistical Science_, 7(4):457-472, 1992.
-  """
-
-  def __init__(self, shape, independent_chain_ndims, dtype=tf.float32):
-=======
 RunningCentralMomentsState = collections.namedtuple(
     'RunningCentralMomentsState',
     'mean_state, sum_exponentiated_residuals')
@@ -482,23 +433,180 @@
   """
 
   def __init__(self, shape, moment, dtype=tf.float32):
->>>>>>> 391918a9
     """Instantiates this object.
 
     Args:
       shape: Python `Tuple` or `TensorShape` representing the shape of
-<<<<<<< HEAD
+        incoming samples.
+      moment: Integer or iterable of integers that represent the
+        desired moments to return.
+      dtype: Dtype of incoming samples and the resulting statistics.
+        By default, the dtype is `tf.float32`. Any integer dtypes will be
+        cast to corresponding floats (i.e. `tf.int32` will be cast to
+        `tf.float32`), as intermediate calculations should be performing
+        floating-point division.
+    """
+    self.shape = shape
+    if isinstance(moment, (tuple, list, np.ndarray)):
+      # we want to support numpy arrays too, but must convert to a list to not
+      # confuse `tf.nest.map_structure` in `finalize`
+      self.moment = list(moment)
+      self.max_moment = max(self.moment)
+    else:
+      self.moment = moment
+      self.max_moment = moment
+    if dtype is tf.int64:
+      dtype = tf.float64
+    elif dtype.is_integer:
+      dtype = tf.float32
+    self.dtype = dtype
+    self.mean_stream = RunningMean(
+        self.shape, self.dtype
+    )
+
+  def initialize(self):
+    """Initializes an empty `RunningCentralMomentsState`.
+
+    The `RunningCentralMomentsState` contains a `RunningMeanState` and
+    a `Tensor` representing the sum of exponentiated residuals. The sum
+    of exponentiated residuals is a `Tensor` of shape
+    (`self.max_moment - 1`, `self.shape`), which contains the sum of
+    residuals raised to the nth power, for all `2 <= n <= self.max_moment`.
+
+    Returns:
+      state: `RunningCentralMomentsState` representing a stream of no
+        inputs.
+    """
+    return RunningCentralMomentsState(
+        mean_state=self.mean_stream.initialize(),
+        sum_exponentiated_residuals=tf.zeros(
+            (self.max_moment - 1,) + self.shape, self.dtype),
+    )
+
+  def update(self, state, new_sample):
+    """Update the `RunningCentralMomentsState` with a new sample.
+
+    Args:
+      state: `RunningCentralMomentsState` that represents the current
+        state of running statistics.
+      new_sample: Incoming `Tensor` sample with shape and dtype compatible with
+        those used to form the `RunningCentralMomentsState`.
+
+    Returns:
+      state: `RunningCentralMomentsState` with updated calculations.
+    """
+    n_2 = 1
+    n_1 = state.mean_state.num_samples
+    n = tf.cast(n_1 + n_2, dtype=self.dtype)
+    delta_mean = new_sample - state.mean_state.mean
+    new_mean_state = self.mean_stream.update(state.mean_state, new_sample)
+    old_res = tf.concat([
+        tf.zeros((1,) + self.shape, self.dtype),
+        state.sum_exponentiated_residuals], axis=0)
+    # the sum of exponentiated residuals can be thought of as an estimation
+    # of the central moment before diving through by the number of samples.
+    # Since the first central moment is always 0, it simplifies update
+    # logic to prepend an appropriate structure of zeros.
+    new_sum_exponentiated_residuals = [tf.zeros(self.shape, self.dtype)]
+
+    # the following two nested for loops calculate equation 2.9 in Pebay's
+    # 2008 paper from smallest moment to highest.
+    for p in range(2, self.max_moment + 1):
+      summation = tf.zeros(self.shape, self.dtype)
+      for k in range(1, p - 1):
+        adjusted_old_res = ((-delta_mean / n) ** k) * old_res[p - k - 1]
+        summation += self._n_choose_k(p, k) * adjusted_old_res
+      # the `adj_term` refers to the final term in equation 2.9 and is not
+      # transcribed exactly; rather, it's simplified to avoid having a
+      # `(n - 1)` denominator.
+      adj_term = (((delta_mean / n) ** p) * (n - 1) *
+                  ((n - 1) ** (p - 1) + (-1) ** p))
+      new_sum_pth_residual = old_res[p - 1] + summation + adj_term
+      new_sum_exponentiated_residuals.append(new_sum_pth_residual)
+
+    return RunningCentralMomentsState(
+        new_mean_state,
+        sum_exponentiated_residuals=tf.convert_to_tensor(
+            new_sum_exponentiated_residuals[1:], dtype=self.dtype
+        )
+    )
+
+  def finalize(self, state):
+    """Finalizes streaming computation for all central moments.
+
+    Args:
+      state: `RunningCentralMomentsState` that represents the current state
+        of running statistics.
+
+    Returns:
+      all_moments: A `Tensor` representing estimates of the requested central
+        moments. Its leading dimension indexes the moment, in order of those
+        requested (i.e. in order of `self.moment`).
+    """
+    # prepend a structure of zeros for the first moment
+    all_unfinalized_moments = tf.concat([
+        tf.zeros((1,) + self.shape, self.dtype),
+        state.sum_exponentiated_residuals], axis=0)
+    all_moments = all_unfinalized_moments / tf.cast(
+        state.mean_state.num_samples, self.dtype)
+    return tf.convert_to_tensor(tf.nest.map_structure(
+        lambda i: all_moments[i - 1],
+        self.moment), self.dtype)
+
+  def _n_choose_k(self, n, k):
+    """Computes nCk."""
+    return math.factorial(n) // math.factorial(k) // math.factorial(n - k)
+
+
+RunningPotentialScaleReductionState = collections.namedtuple(
+    'RunningPotentialScaleReductionState', 'chain_var')
+
+
+class RunningPotentialScaleReduction(object):
+  """Holds metadata for and computes a running R-hat diagnostic statistic.
+
+  `RunningPotentialScaleReduction` uses Gelman and Rubin (1992)'s potential
+  scale reduction (also known as R-hat) for chain convergence [1].
+
+  If multiple independent R-hat computations are desired across a latent
+  state, one should use a (possibly nested) collection for initialization
+  parameters `independent_chain_ndims` and `shape`. Subsequent chain states
+  used to update the streaming R-hat should mimic their identical structure.
+
+  `RunningPotentialScaleReduction` also assumes that incoming samples have shape
+  `[Ci1, Ci2,...,CiD] + A`. Dimensions `0` through `D - 1` index the
+  `Ci1 x ... x CiD` independent chains to be tested for convergence to the same
+  target. The remaining dimensions, `A`, represent the event shape and hence,
+  can have any shape (even empty, which implies scalar samples). The number of
+  independent chain dimensions is defined by the `independent_chain_ndims`
+  parameter at initialization.
+
+  `RunningPotentialScaleReduction` objects do not hold state information. That
+  information, which includes intermediate calculations, are held in a
+  `RunningPotentialScaleReductionState` as returned via `initialize` and
+  `update` method calls.
+
+  `RunningPotentialScaleReduction` is meant to serve general streaming R-hat.
+  For a specialized version that fits streaming over MCMC samples, see
+  `RhatReducer` in `tfp.experimental.mcmc`.
+
+  #### References
+
+  [1]: Andrew Gelman and Donald B. Rubin. Inference from Iterative Simulation
+       Using Multiple Sequences. _Statistical Science_, 7(4):457-472, 1992.
+  """
+
+  def __init__(self, shape, independent_chain_ndims, dtype=tf.float32):
+    """Instantiates this object.
+
+    Args:
+      shape: Python `Tuple` or `TensorShape` representing the shape of
         incoming samples. Using a collection implies that future samples
         will mimic that exact structure.
       independent_chain_ndims: Integer or Integer type `Tensor` with value
         `>= 1` giving the number of leading dimensions holding independent
         chain results to be tested for convergence. Using a collection
         implies that future samples will mimic that exact structure.
-=======
-        incoming samples.
-      moment: Integer or iterable of integers that represent the
-        desired moments to return.
->>>>>>> 391918a9
       dtype: Dtype of incoming samples and the resulting statistics.
         By default, the dtype is `tf.float32`. Any integer dtypes will be
         cast to corresponding floats (i.e. `tf.int32` will be cast to
@@ -506,7 +614,6 @@
         floating-point division.
     """
     self.shape = shape
-<<<<<<< HEAD
     self.independent_chain_ndims = independent_chain_ndims
     def _cast_dtype(dtype):
       if dtype_util.as_numpy_dtype(dtype) is np.int64:
@@ -612,116 +719,4 @@
         self.independent_chain_ndims,
         state.chain_var,
         check_types=False
-    )
-=======
-    if isinstance(moment, collections.abc.Iterable):
-      # we want to support numpy arrays too, but must convert to a list to not
-      # confuse `tf.nest.map_structure` in `finalize`
-      self.moment = list(moment)
-      self.max_moment = max(self.moment)
-    else:
-      self.moment = moment
-      self.max_moment = moment
-    if dtype is tf.int64:
-      dtype = tf.float64
-    elif dtype.is_integer:
-      dtype = tf.float32
-    self.dtype = dtype
-    self.mean_stream = RunningMean(
-        self.shape, self.dtype
-    )
-
-  def initialize(self):
-    """Initializes an empty `RunningCentralMomentsState`.
-
-    The `RunningCentralMomentsState` contains a `RunningMeanState` and
-    a `Tensor` representing the sum of exponentiated residuals. The sum
-    of exponentiated residuals is a `Tensor` of shape
-    (`self.max_moment - 1`, `self.shape`), which contains the sum of
-    residuals raised to the nth power, for all `2 <= n <= self.max_moment`.
-
-    Returns:
-      state: `RunningCentralMomentsState` representing a stream of no
-        inputs.
-    """
-    return RunningCentralMomentsState(
-        mean_state=self.mean_stream.initialize(),
-        sum_exponentiated_residuals=tf.zeros(
-            (self.max_moment - 1,) + self.shape, self.dtype),
-    )
-
-  def update(self, state, new_sample):
-    """Update the `RunningCentralMomentsState` with a new sample.
-
-    Args:
-      state: `RunningCentralMomentsState` that represents the current
-        state of running statistics.
-      new_sample: Incoming `Tensor` sample with shape and dtype compatible with
-        those used to form the `RunningCentralMomentsState`.
-
-    Returns:
-      state: `RunningCentralMomentsState` with updated calculations.
-    """
-    n_2 = 1
-    n_1 = state.mean_state.num_samples
-    n = tf.cast(n_1 + n_2, dtype=self.dtype)
-    delta_mean = new_sample - state.mean_state.mean
-    new_mean_state = self.mean_stream.update(state.mean_state, new_sample)
-    old_res = tf.concat([
-        tf.zeros((1,) + self.shape, self.dtype),
-        state.sum_exponentiated_residuals], axis=0)
-    # the sum of exponentiated residuals can be thought of as an estimation
-    # of the central moment before diving through by the number of samples.
-    # Since the first central moment is always 0, it simplifies update
-    # logic to prepend an appropriate structure of zeros.
-    new_sum_exponentiated_residuals = [tf.zeros(self.shape, self.dtype)]
-
-    # the following two nested for loops calculate equation 2.9 in Pebay's
-    # 2008 paper from smallest moment to highest.
-    for p in range(2, self.max_moment + 1):
-      summation = tf.zeros(self.shape, self.dtype)
-      for k in range(1, p - 1):
-        adjusted_old_res = ((-delta_mean / n) ** k) * old_res[p - k - 1]
-        summation += self._n_choose_k(p, k) * adjusted_old_res
-      # the `adj_term` refers to the final term in equation 2.9 and is not
-      # transcribed exactly; rather, it's simplified to avoid having a
-      # `(n - 1)` denominator.
-      adj_term = (((delta_mean / n) ** p) * (n - 1) *
-                  ((n - 1) ** (p - 1) + (-1) ** p))
-      new_sum_pth_residual = old_res[p - 1] + summation + adj_term
-      new_sum_exponentiated_residuals.append(new_sum_pth_residual)
-
-    return RunningCentralMomentsState(
-        new_mean_state,
-        sum_exponentiated_residuals=tf.convert_to_tensor(
-            new_sum_exponentiated_residuals[1:], dtype=self.dtype
-        )
-    )
-
-  def finalize(self, state):
-    """Finalizes streaming computation for all central moments.
-
-    Args:
-      state: `RunningCentralMomentsState` that represents the current state
-        of running statistics.
-
-    Returns:
-      all_moments: A `Tensor` representing estimates of the requested central
-        moments. Its leading dimension indexes the moment, in order of those
-        requested (i.e. in order of `self.moment`).
-    """
-    # prepend a structure of zeros for the first moment
-    all_unfinalized_moments = tf.concat([
-        tf.zeros((1,) + self.shape, self.dtype),
-        state.sum_exponentiated_residuals], axis=0)
-    all_moments = all_unfinalized_moments / tf.cast(
-        state.mean_state.num_samples, self.dtype)
-    return tf.convert_to_tensor(tf.nest.map_structure(
-        lambda i: all_moments[i - 1],
-        self.moment), self.dtype)
-
-  def _n_choose_k(self, n, k):
-    """Computes nCk."""
-    return math.factorial(n) // math.factorial(k) // math.factorial(n - k)
-  
->>>>>>> 391918a9
+    )